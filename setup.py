# /usr/bin/env python
import io, os
import versioneer

from setuptools import setup
from os.path import dirname, realpath

with io.open("README.md", encoding="utf8") as readme:
    long_description = readme.read()

ROOT = dirname(realpath(__file__))

# -----------------------------------------------------------------------------
# Versioneer
# -----------------------------------------------------------------------------

versioneer.versionfile_source = "TB/_version.py"
versioneer.versionfile_build = "TB/_version.py"
versioneer.tag_prefix = "0.1"  # tags are like 1.1.0
versioneer.parentdir_prefix = "TB-"  # dirname like 'myproject-1.1.0'
_version = versioneer.get_version()


def package_tree(pkgroot):
    """Get list of packages by walking the directory structure and
    including all dirs that have an __init__.py or are named test.
    """
    subdirs = [
        os.path.relpath(i[0], ROOT).replace(os.path.sep, ".")
        for i in os.walk(os.path.join(ROOT, pkgroot))
        if "__init__.py" in i[2]
    ]
    return subdirs


REQUIRES = [
    "tqdm",
    "seaborn",
    "missingno",
    "pyteomics",
    "lxml",
    "ipywidgets",
    "sklearn",
    "optuna",
    "matplotlib_venn",
    "openpyxl",
    "tabulate",
<<<<<<< HEAD
    "plotly",
    "psycopg2",
=======
    "plotly"
>>>>>>> ca5542f0
]

config = {
    "description": "My useful Python tools.",
    "author": "Soren Wacker",
    "url": "https://github.com/sorenwacker/toolbox/",
    "download_url": "github.org",
    "author_email": "swacker@ucalgary.ca",
    "install_requires": REQUIRES,
    "packages": package_tree("TB"),
    "package_data": {},
    "name": "TB",
    "license": "",
    "version": _version,
}

setup(**config)<|MERGE_RESOLUTION|>--- conflicted
+++ resolved
@@ -45,12 +45,11 @@
     "matplotlib_venn",
     "openpyxl",
     "tabulate",
-<<<<<<< HEAD
     "plotly",
-    "psycopg2",
-=======
-    "plotly"
->>>>>>> ca5542f0
+    "psycopg2-binary",
+    "plotly",
+    "black",
+    "pytest"
 ]
 
 config = {
